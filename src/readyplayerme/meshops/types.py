"""Custom types for meshops."""
from typing import Protocol, TypeAlias

import numpy as np
import numpy.typing as npt

# trimesh uses int64 and float64 for its arrays.
Indices: TypeAlias = npt.NDArray[np.uint32] | npt.NDArray[np.uint64]  # Shape (i,)
Vertices: TypeAlias = npt.NDArray[np.float32] | npt.NDArray[np.float64]  # Shape (v, 3)
Edges: TypeAlias = npt.NDArray[np.int32] | npt.NDArray[np.int64]  # Shape (e, 2)
Faces: TypeAlias = npt.NDArray[np.int32] | npt.NDArray[np.int64]  # Shape (f, 3)
<<<<<<< HEAD
VariableLengthArrays: TypeAlias = list[npt.NDArray[np.int64]]
UVs: TypeAlias = npt.NDArray[np.float32] | npt.NDArray[np.float64]  # Shape (uv, 2)
PixelCoord: TypeAlias = npt.NDArray[np.uint16]  # Shape (xy, 2)
=======
IndexGroups: TypeAlias = list[npt.NDArray[np.uint32]]
>>>>>>> 19855cab


class Mesh(Protocol):
    """Structural type for a mesh class.

    Any class considered a mesh must structurally be compatible with this protocol.
    """

    vertices: Vertices
    edges: Edges
    faces: Faces<|MERGE_RESOLUTION|>--- conflicted
+++ resolved
@@ -9,13 +9,10 @@
 Vertices: TypeAlias = npt.NDArray[np.float32] | npt.NDArray[np.float64]  # Shape (v, 3)
 Edges: TypeAlias = npt.NDArray[np.int32] | npt.NDArray[np.int64]  # Shape (e, 2)
 Faces: TypeAlias = npt.NDArray[np.int32] | npt.NDArray[np.int64]  # Shape (f, 3)
-<<<<<<< HEAD
+IndexGroups: TypeAlias = list[npt.NDArray[np.uint32]]
 VariableLengthArrays: TypeAlias = list[npt.NDArray[np.int64]]
 UVs: TypeAlias = npt.NDArray[np.float32] | npt.NDArray[np.float64]  # Shape (uv, 2)
 PixelCoord: TypeAlias = npt.NDArray[np.uint16]  # Shape (xy, 2)
-=======
-IndexGroups: TypeAlias = list[npt.NDArray[np.uint32]]
->>>>>>> 19855cab
 
 
 class Mesh(Protocol):
