--- conflicted
+++ resolved
@@ -12,9 +12,6 @@
 Faces: TypeAlias = npt.NDArray[np.int32] | npt.NDArray[np.int64]  # Shape (f, 3)
 IndexGroups: TypeAlias = list[npt.NDArray[np.uint32]]
 Color: TypeAlias = npt.NDArray[np.uint8]  # Shape RGBA: (c, 4) | RGB: (c, 3) | Grayscale: (c,)
-<<<<<<< HEAD
-Image: TypeAlias = npt.NDArray[np.float32] | npt.NDArray[np.float64]  # Shape (h, w, c)
-=======
 
 
 class ColorMode(Enum):
@@ -28,7 +25,6 @@
 Image: TypeAlias = npt.NDArray[np.float32] | npt.NDArray[np.float64]  # Shape (h, w, c)
 
 
->>>>>>> 98ee8b0a
 UVs: TypeAlias = npt.NDArray[np.float32] | npt.NDArray[np.float64]  # Shape (i, 2)
 PixelCoord: TypeAlias = npt.NDArray[np.uint16]  # Shape (i, 2)
 
